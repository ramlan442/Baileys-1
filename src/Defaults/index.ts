import { createHash } from 'crypto'
import { proto } from '../../WAProto'
import { makeLibSignalRepository } from '../Signal/libsignal'
import type { AuthenticationState, MediaType, SocketConfig, WAVersion } from '../Types'
import { Browsers } from '../Utils'
import logger from '../Utils/logger'
import { version } from './baileys-version.json'
import phoneNumberMCC from './phonenumber-mcc.json'

export const UNAUTHORIZED_CODES = [401, 403, 419]

export const PHONENUMBER_MCC = phoneNumberMCC

export const DEFAULT_ORIGIN = 'https://web.whatsapp.com'
export const MOBILE_ENDPOINT = 'g.whatsapp.net'
export const MOBILE_PORT = 443
export const DEF_CALLBACK_PREFIX = 'CB:'
export const DEF_TAG_PREFIX = 'TAG:'
export const PHONE_CONNECTION_CB = 'CB:Pong'

export const WA_DEFAULT_EPHEMERAL = 7 * 24 * 60 * 60

const WA_VERSION = '2.23.14.82'

<<<<<<< HEAD
export const MOBILE_TOKEN = Buffer.from('0a1mLfGUIBVrMKF1RdvLI5lkRBvof6vn0fD2QRSMae7a82c5925f2bdc5d73e861094f59e8')
export const MOBILE_REGISTRATION_ENDPOINT = 'https://v.whatsapp.net/v2'
export const MOBILE_USERAGENT = 'WhatsApp/2.23.20.79 iOS/15.3.1 Device/Apple-iPhone_7'
=======
const WA_VERSION_HASH = createHash('md5').update(WA_VERSION).digest('hex')
export const MOBILE_TOKEN = Buffer.from('0a1mLfGUIBVrMKF1RdvLI5lkRBvof6vn0fD2QRSM' + WA_VERSION_HASH)
export const MOBILE_REGISTRATION_ENDPOINT = 'https://v.whatsapp.net/v2'
export const MOBILE_USERAGENT = `WhatsApp/${WA_VERSION} iOS/15.3.1 Device/Apple-iPhone_7`
>>>>>>> daafc122
export const REGISTRATION_PUBLIC_KEY = Buffer.from([
	5, 142, 140, 15, 116, 195, 235, 197, 215, 166, 134, 92, 108, 60, 132, 56, 86, 176, 97, 33, 204, 232, 234, 119, 77,
	34, 251, 111, 18, 37, 18, 48, 45,
])
export const NOISE_MODE = 'Noise_XX_25519_AESGCM_SHA256\0\0\0\0'
export const DICT_VERSION = 2
export const KEY_BUNDLE_TYPE = Buffer.from([5])
export const NOISE_WA_HEADER = Buffer.from(
	[ 87, 65, 6, DICT_VERSION ]
) // last is "DICT_VERSION"
export const PROTOCOL_VERSION = [5, 2]
export const MOBILE_NOISE_HEADER = Buffer.concat([Buffer.from('WA'), Buffer.from(PROTOCOL_VERSION)])
/** from: https://stackoverflow.com/questions/3809401/what-is-a-good-regular-expression-to-match-a-url */
export const URL_REGEX = /(http(s)?:\/\/.)?(www\.)?[-a-zA-Z0-9@:%._\+~#=]{2,256}\.[a-z]{2,6}\b([-a-zA-Z0-9@:%_\+.~#?&//=]*)/
export const URL_EXCLUDE_REGEX = /.*@.*/

export const WA_CERT_DETAILS = {
	SERIAL: 0,
}

export const PROCESSABLE_HISTORY_TYPES = [
	proto.Message.HistorySyncNotification.HistorySyncType.INITIAL_BOOTSTRAP,
	proto.Message.HistorySyncNotification.HistorySyncType.PUSH_NAME,
	proto.Message.HistorySyncNotification.HistorySyncType.RECENT,
	proto.Message.HistorySyncNotification.HistorySyncType.FULL
]

export const DEFAULT_CONNECTION_CONFIG: SocketConfig = {
	version: version as WAVersion,
	browser: Browsers.baileys('Chrome'),
	waWebSocketUrl: 'wss://web.whatsapp.com/ws/chat',
	connectTimeoutMs: 20_000,
	keepAliveIntervalMs: 30_000,
	logger: logger.child({ class: 'baileys' }),
	printQRInTerminal: false,
	emitOwnEvents: true,
	defaultQueryTimeoutMs: 60_000,
	customUploadHosts: [],
	retryRequestDelayMs: 250,
	maxMsgRetryCount: 5,
	fireInitQueries: true,
	auth: undefined as unknown as AuthenticationState,
	markOnlineOnConnect: true,
	syncFullHistory: false,
	patchMessageBeforeSending: msg => msg,
	shouldSyncHistoryMessage: () => true,
	shouldIgnoreJid: () => false,
	linkPreviewImageThumbnailWidth: 192,
	transactionOpts: { maxCommitRetries: 10, delayBetweenTriesMs: 3000 },
	generateHighQualityLinkPreview: false,
	options: { },
	appStateMacVerification: {
		patch: false,
		snapshot: false,
	},
	getMessage: async() => undefined,
	makeSignalRepository: makeLibSignalRepository
}

export const MEDIA_PATH_MAP: { [T in MediaType]?: string } = {
	image: '/mms/image',
	video: '/mms/video',
	document: '/mms/document',
	audio: '/mms/audio',
	sticker: '/mms/image',
	'thumbnail-link': '/mms/image',
	'product-catalog-image': '/product/image',
	'md-app-state': '',
	'md-msg-hist': '/mms/md-app-state',
}

export const MEDIA_HKDF_KEY_MAPPING = {
	'audio': 'Audio',
	'document': 'Document',
	'gif': 'Video',
	'image': 'Image',
	'ppic': '',
	'product': 'Image',
	'ptt': 'Audio',
	'sticker': 'Image',
	'video': 'Video',
	'thumbnail-document': 'Document Thumbnail',
	'thumbnail-image': 'Image Thumbnail',
	'thumbnail-video': 'Video Thumbnail',
	'thumbnail-link': 'Link Thumbnail',
	'md-msg-hist': 'History',
	'md-app-state': 'App State',
	'product-catalog-image': '',
	'payment-bg-image': 'Payment Background',
	'ptv': 'Video'
}

export const MEDIA_KEYS = Object.keys(MEDIA_PATH_MAP) as MediaType[]

export const MIN_PREKEY_COUNT = 5

export const INITIAL_PREKEY_COUNT = 30

export const DEFAULT_CACHE_TTLS = {
	SIGNAL_STORE: 5 * 60, // 5 minutes
	MSG_RETRY: 60 * 60, // 1 hour
	CALL_OFFER: 5 * 60, // 5 minutes
	USER_DEVICES: 5 * 60, // 5 minutes
}<|MERGE_RESOLUTION|>--- conflicted
+++ resolved
@@ -22,16 +22,10 @@
 
 const WA_VERSION = '2.23.14.82'
 
-<<<<<<< HEAD
-export const MOBILE_TOKEN = Buffer.from('0a1mLfGUIBVrMKF1RdvLI5lkRBvof6vn0fD2QRSMae7a82c5925f2bdc5d73e861094f59e8')
-export const MOBILE_REGISTRATION_ENDPOINT = 'https://v.whatsapp.net/v2'
-export const MOBILE_USERAGENT = 'WhatsApp/2.23.20.79 iOS/15.3.1 Device/Apple-iPhone_7'
-=======
 const WA_VERSION_HASH = createHash('md5').update(WA_VERSION).digest('hex')
 export const MOBILE_TOKEN = Buffer.from('0a1mLfGUIBVrMKF1RdvLI5lkRBvof6vn0fD2QRSM' + WA_VERSION_HASH)
 export const MOBILE_REGISTRATION_ENDPOINT = 'https://v.whatsapp.net/v2'
 export const MOBILE_USERAGENT = `WhatsApp/${WA_VERSION} iOS/15.3.1 Device/Apple-iPhone_7`
->>>>>>> daafc122
 export const REGISTRATION_PUBLIC_KEY = Buffer.from([
 	5, 142, 140, 15, 116, 195, 235, 197, 215, 166, 134, 92, 108, 60, 132, 56, 86, 176, 97, 33, 204, 232, 234, 119, 77,
 	34, 251, 111, 18, 37, 18, 48, 45,
