--- conflicted
+++ resolved
@@ -16,12 +16,8 @@
     "automation"
   ],
   "scripts": {
-<<<<<<< HEAD
     "test": "mocha --timeout 60000 -r ts-node/register src/Tests/Tests.*.ts",
-=======
     "prepare": "npm run build",
-    "test": "mocha --timeout 120000 -r ts-node/register src/Tests/Tests.*.ts",
->>>>>>> d995af01
     "lint": "eslint '*/*.ts' --quiet --fix",
     "build:tsc": "tsc",
     "build:docs": "typedoc",
